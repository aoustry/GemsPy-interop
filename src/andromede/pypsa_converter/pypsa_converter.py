# Copyright (c) 2024, RTE (https://www.rte-france.com)
#
# See AUTHORS.txt
#
# This Source Code Form is subject to the terms of the Mozilla Public
# License, v. 2.0. If a copy of the MPL was not distributed with this
# file, You can obtain one at http://mozilla.org/MPL/2.0/.
#
# SPDX-License-Identifier: MPL-2.0
#
# This file is part of the Antares project.
import logging
from dataclasses import dataclass
from math import inf
from pathlib import Path

import pandas as pd
from pandas import DataFrame
from pypsa import Network

from andromede.pypsa_converter.utils import any_to_float
from andromede.study.parsing import (
    InputComponent,
    InputComponentParameter,
    InputPortConnections,
    InputSystem,
)


@dataclass
class PyPSAComponentData:
    pypsa_model_id: str
    constant_data: pd.DataFrame
    time_dependent_data: dict[str, pd.DataFrame]
    andromede_model_id: str
    pypsa_params_to_andromede_params: dict[str, str]
    pypsa_params_to_andromede_connections: dict[str, tuple[str, str]]

    def check_params_consistency(self) -> None:
        for key in self.pypsa_params_to_andromede_params:
            self._check_key_in_constant_data(key)
        for key in self.pypsa_params_to_andromede_connections:
            self._check_key_in_constant_data(key)

    def _check_key_in_constant_data(self, key: str) -> None:
        if key not in self.constant_data.columns:
            raise ValueError(
                f"Parameter {key} not available in constant data, defining all available parameters for model {self.pypsa_model_id}"
            )


@dataclass
class PyPSAGlobalConstraintData:
    pypsa_name: str
    # pypsa_investment_period
    pypsa_carrier_attribute: str
    pypsa_sense: str
    pypsa_constant: float
    andromede_model_id: str  # andromede model for this GlobalConstraint
    andromede_port_id: str  # andromede port for this GlobalConstraint
    andromede_components_and_ports: list[tuple[str, str]]


class PyPSAStudyConverter:
    def __init__(
        self,
        pypsa_network: Network,
        logger: logging.Logger,
        system_dir: Path,
        series_dir: Path,
    ):
        """
        Initialize processor
        """
        self.logger = logger
        self.system_dir = system_dir
        self.series_dir = series_dir
        self.pypsa_network = pypsa_network
        self.pypsalib_id = "pypsa_models"
        self.null_carrier_id = "null"
        self.system_name = pypsa_network.name

        self._pypsa_network_assertion()
        self._pypsa_network_preprocessing()
        self._preprocess_pypsa_components("generators")
        self._preprocess_pypsa_components("stores")
        self._preprocess_pypsa_components("storage_units")
<<<<<<< HEAD
        self._pypsa_links_preprocessing("links")
=======
>>>>>>> 741af1a6
        self.pypsa_components_data: dict[str, PyPSAComponentData] = {}
        self._register_pypsa_components()
        self.pypsa_globalconstraints_data: dict[str, PyPSAGlobalConstraintData] = {}
        self._register_pypsa_globalconstraints()

    def _pypsa_network_assertion(self) -> None:
        """Assertion function to keep trace of the limitations of the converter"""
        assert len(self.pypsa_network.investment_periods) == 0
        assert (self.pypsa_network.snapshot_weightings.values == 1.0).all()
        ### PyPSA components : Generators
        if not (all((self.pypsa_network.generators["marginal_cost_quadratic"] == 0))):
            raise ValueError(f"Converter supports only Generators with linear cost")
        if not (all((self.pypsa_network.generators["active"] == 1))):
            raise ValueError(f"Converter supports only Generators with active = 1")
        if not (all((self.pypsa_network.generators["committable"] == False))):
            raise ValueError(
                f"Converter supports only Generators with commitable = False"
            )
        ### PyPSA components : Loads
        if not (all((self.pypsa_network.loads["active"] == 1))):
            raise ValueError(f"Converter supports only Loads with active = 1")
        ### PyPSA components : Links
        if not (all((self.pypsa_network.links["active"] == 1))):
            raise ValueError(f"Converter supports only Links with active = 1")
        ### PyPSA components : Storage Units
        if not (all((self.pypsa_network.links["active"] == 1))):
            raise ValueError(f"Converter supports only Storage Units with active = 1")
        if not (all((self.pypsa_network.storage_units["sign"] == 1))):
            raise ValueError(f"Converter supports only Storage Units with sign = 1")
        if not (all((self.pypsa_network.storage_units["cyclic_state_of_charge"] == 1))):
            raise ValueError(
                f"Converter supports only Storage Units with cyclic_state_of_charge"
            )
        if not (
            all((self.pypsa_network.storage_units["marginal_cost_quadratic"] == 0))
        ):
            raise ValueError(f"Converter supports only Storage Units with linear cost")
        ### PyPSA components : Stores
        if not (all((self.pypsa_network.links["active"] == 1))):
            raise ValueError(f"Converter supports only Stores with active = 1")
        if not (all((self.pypsa_network.stores["sign"] == 1))):
            raise ValueError(f"Converter supports only Stores with sign = 1")
        if not (all((self.pypsa_network.stores["e_cyclic"] == 1))):
            raise ValueError(f"Converter supports only Stores with e_cyclic = True")
        if not (all((self.pypsa_network.stores["marginal_cost_quadratic"] == 0))):
            raise ValueError(f"Converter supports only Stores with linear cost")
        ### PyPSA components : GlobalConstraint
        for pypsa_model_id in self.pypsa_network.global_constraints.index:
            assert (
                self.pypsa_network.global_constraints.loc[pypsa_model_id, "type"]
                == "primary_energy"
            )
            assert (
                self.pypsa_network.global_constraints.loc[
                    pypsa_model_id, "carrier_attribute"
                ]
                == "co2_emissions"
            )

    def _pypsa_network_preprocessing(self) -> None:
        ###Add fictitious carrier
        self.pypsa_network.add(
            "Carrier",
            self.null_carrier_id,
            co2_emissions=0,
            max_growth=any_to_float(inf),
        )
        self.pypsa_network.carriers[
            "carrier"
        ] = self.pypsa_network.carriers.index.values
        ### Rename PyPSA components, to make sure that the names are uniques (used as id in the Andromede model)
        self.pypsa_network.loads.index = (
            self.pypsa_network.loads.index.astype(str) + "_load"
        )
        for key, val in self.pypsa_network.loads_t.items():
            val.columns = val.columns + "_load"

        self.pypsa_network.generators.index = (
            self.pypsa_network.generators.index.astype(str) + "_generator"
        )
        for key, val in self.pypsa_network.generators_t.items():
            val.columns = val.columns + "_generator"

        self.pypsa_network.storage_units.index = (
            self.pypsa_network.storage_units.index.astype(str) + "_storage"
        )
        for key, val in self.pypsa_network.storage_units_t.items():
            val.columns = val.columns + "_storage"

        self.pypsa_network.stores.index = (
            self.pypsa_network.stores.index.astype(str) + "_store"
        )
        for key, val in self.pypsa_network.stores_t.items():
            val.columns = val.columns + "_store"

    def _preprocess_pypsa_components(self, component_type: str) -> None:
        df = getattr(self.pypsa_network, component_type)
        for comp in df.index:
            if len(df.loc[comp, "carrier"]) == 0:
                df.loc[comp, "carrier"] = self.null_carrier_id
        setattr(
            self.pypsa_network,
            component_type,
            df.join(
                self.pypsa_network.carriers,
                on="carrier",
                how="left",
                rsuffix="_carrier",
<<<<<<< HEAD
            )
        )
        
    
    def _pypsa_generator_preprocessing(self) -> None:
        # Adding generators' information related to carriers
        for gen in self.pypsa_network.generators.index:
            if len(self.pypsa_network.generators.loc[gen, "carrier"]) == 0:
                self.pypsa_network.generators.loc[gen, "carrier"] = self.null_carrier_id
        self.pypsa_network.generators = self.pypsa_network.generators.join(
            self.pypsa_network.carriers, on="carrier", how="left", rsuffix="_carrier"
        )
        # Adding p_nom_min and p_nom_max to non-extendable generators
        for field in ["p_nom_min", "p_nom_max"]:
            self.pypsa_network.generators.loc[
                self.pypsa_network.generators["p_nom_extendable"] == False, field
            ] = self.pypsa_network.generators["p_nom"]
        self.pypsa_network.generators.loc[
            self.pypsa_network.generators["p_nom_extendable"] == False, "capital_cost"
        ] = 0.0

    def _pypsa_stores_preprocessing(self) -> None:
        # Adding stores' information related to carriers
        for st in self.pypsa_network.stores.index:
            if len(self.pypsa_network.stores.loc[st, "carrier"]) == 0:
                self.pypsa_network.storage_units.loc[
                    st, "carrier"
                ] = self.null_carrier_id
        self.pypsa_network.stores = self.pypsa_network.stores.join(
            self.pypsa_network.carriers, on="carrier", how="left", rsuffix="_carrier"
        )
        # Adding e_nom_min and e_nom_max to non-extendable stores
        for field in ["e_nom_min", "e_nom_max"]:
            self.pypsa_network.stores.loc[
                self.pypsa_network.stores["e_nom_extendable"] == False, field
            ] = self.pypsa_network.stores["e_nom"]
        self.pypsa_network.stores.loc[
            self.pypsa_network.stores["e_nom_extendable"] == False, "capital_cost"
        ] = 0.0

    def _pypsa_storages_preprocessing(self) -> None:
        # Adding storages' information related to carriers
        for st in self.pypsa_network.storage_units.index:
            if len(self.pypsa_network.storage_units.loc[st, "carrier"]) == 0:
                self.pypsa_network.storage_units.loc[
                    st, "carrier"
                 ] = self.null_carrier_id
        self.pypsa_network.storage_units = self.pypsa_network.storage_units.join(
            self.pypsa_network.carriers, on="carrier", how="left", rsuffix="_carrier"
=======
            ),
>>>>>>> 741af1a6
        )
        # Adding p_nom_min and p_nom_max to non-extendable storages
        for field in ["p_nom_min", "p_nom_max"]:
            self.pypsa_network.storage_units.loc[
                self.pypsa_network.storage_units["p_nom_extendable"] == False, field
            ] = self.pypsa_network.storage_units["p_nom"]
        self.pypsa_network.storage_units.loc[
            self.pypsa_network.storage_units["p_nom_extendable"] == False,
            "capital_cost",
        ] = 0.0

    def _pypsa_links_preprocessing(self) -> None:
        # Adding storages' information related to carriers
        for st in self.pypsa_network.links.index:
            if len(self.pypsa_network.links.loc[st, "carrier"]) == 0:
                self.pypsa_network.links.loc[st, "carrier"] = self.null_carrier_id
        self.pypsa_network.links = self.pypsa_network.links.join(
            self.pypsa_network.carriers, on="carrier", how="left", rsuffix="_carrier"
        )
        # Adding p_nom_min and p_nom_max to non-extendable storages
        for field in ["p_nom_min", "p_nom_max"]:
            self.pypsa_network.links.loc[
                self.pypsa_network.links["p_nom_extendable"] == False, field
            ] = self.pypsa_network.links["p_nom"]
        self.pypsa_network.links.loc[
            self.pypsa_network.links["p_nom_extendable"] == False, "capital_cost"
        ] = 0.0

    def _register_pypsa_components(self) -> None:
        ### PyPSA components : Generators
        self._register_pypsa_components_of_given_model(
            "generators",
            self.pypsa_network.generators,
            self.pypsa_network.generators_t,
            "generator",
            {
                "p_nom_min": "p_nom_min",
                "p_nom_max": "p_nom_max",
                "p_min_pu": "p_min_pu",
                "p_max_pu": "p_max_pu",
                "marginal_cost": "marginal_cost",
                "capital_cost": "capital_cost",
                "e_sum_min": "e_sum_min",
                "e_sum_max": "e_sum_max",
                "sign": "sign",
                "efficiency": "efficiency",
                "co2_emissions": "emission_factor",
            },
            {"bus": ("p_balance_port", "p_balance_port")},
        )
        ### PyPSA components : Loads
        self._register_pypsa_components_of_given_model(
            "loads",
            self.pypsa_network.loads,
            self.pypsa_network.loads_t,
            "load",
            {
                "p_set": "p_set",
                "q_set": "q_set",
                "sign": "sign",
            },
            {"bus": ("p_balance_port", "p_balance_port")},
        )
        ### PyPSA components : Buses
        self._register_pypsa_components_of_given_model(
            "buses",
            self.pypsa_network.buses,
            self.pypsa_network.buses_t,
            "bus",
            {
                "v_nom": "v_nom",
                "x": "x",
                "y": "y",
                "v_mag_pu_set": "v_mag_pu_set",
                "v_mag_pu_min": "v_mag_pu_min",
                "v_mag_pu_max": "v_mag_pu_max",
            },
            {},
        )
        ### PyPSA components : Links
        self._register_pypsa_components_of_given_model(
            "links",
            self.pypsa_network.links,
            self.pypsa_network.links_t,
            "link",
            {
                "efficiency": "efficiency",
                "p_nom_min": "p_nom_min",
                "p_nom_max": "p_nom_max",
                "p_min_pu": "p_min_pu",
                "p_max_pu": "p_max_pu",
                "marginal_cost": "marginal_cost",
                "capital_cost": "capital_cost",
            },
            {
                "bus0": ("p0_port", "p_balance_port"),
                "bus1": ("p1_port", "p_balance_port"),
            },
        )
        ### PyPSA components : Storage Units
        self._register_pypsa_components_of_given_model(
            "storage_units",
            self.pypsa_network.storage_units,
            self.pypsa_network.storage_units_t,
            "storage_unit",
            {
                "p_nom_min": "p_nom_min",
                "p_nom_max": "p_nom_max",
                "p_min_pu": "p_min_pu",
                "p_max_pu": "p_max_pu",
                "sign": "sign",
                "efficiency_store": "efficiency_store",
                "efficiency_dispatch": "efficiency_dispatch",
                "standing_loss": "standing_loss",
                "max_hours": "max_hours",
                "marginal_cost": "marginal_cost",
                "capital_cost": "capital_cost",
                "marginal_cost_storage": "marginal_cost_storage",
                "spill_cost": "spill_cost",
                "inflow": "inflow",
                "co2_emissions": "emission_factor",
            },
            {"bus": ("p_balance_port", "p_balance_port")},
        )
        ### PyPSA components : Stores
        self._register_pypsa_components_of_given_model(
            "stores",
            self.pypsa_network.stores,
            self.pypsa_network.stores_t,
            "store",
            {
                "sign": "sign",
                "e_nom_min": "e_nom_min",
                "e_nom_max": "e_nom_max",
                "e_min_pu": "e_min_pu",
                "e_max_pu": "e_max_pu",
                "standing_loss": "standing_loss",
                "marginal_cost": "marginal_cost",
                "capital_cost": "capital_cost",
                "marginal_cost_storage": "marginal_cost_storage",
                "co2_emissions": "emission_factor",
            },
            {"bus": ("p_balance_port", "p_balance_port")},
        )

    def _add_contributors_to_globalconstraints(
        self, andromede_components_and_ports: list[tuple[str, str]], component_type: str
    ) -> list[tuple[str, str]]:
        df = getattr(self.pypsa_network, component_type)
        andromede_components_and_ports += [
            (comp, "emission_port")
            for comp in df[df["carrier"] != self.null_carrier_id].index
        ]
        return andromede_components_and_ports

    def _register_pypsa_globalconstraints(self) -> None:
        andromede_components_and_ports: list[tuple[str, str]] = []
        for component_type in ["generators", "stores", "storage_units"]:
            andromede_components_and_ports = (
                self._add_contributors_to_globalconstraints(
                    andromede_components_and_ports, component_type
                )
            )

        for pypsa_model_id in self.pypsa_network.global_constraints.index:
            name, sense, carrier_attribute = (
                pypsa_model_id,
                self.pypsa_network.global_constraints.loc[pypsa_model_id, "sense"],
                self.pypsa_network.global_constraints.loc[
                    pypsa_model_id, "carrier_attribute"
                ],
            )
            if carrier_attribute == "co2_emissions" and sense == "<=":
                self.pypsa_globalconstraints_data[
                    pypsa_model_id
                ] = PyPSAGlobalConstraintData(
                    name,
                    carrier_attribute,
                    sense,
                    self.pypsa_network.global_constraints.loc[
                        pypsa_model_id, "constant"
                    ],
                    "global_constraint_co2_max",
                    "emission_port",
                    andromede_components_and_ports,
                )
            elif carrier_attribute == "co2_emissions" and sense == "==":
                self.pypsa_globalconstraints_data[
                    pypsa_model_id
                ] = PyPSAGlobalConstraintData(
                    name,
                    carrier_attribute,
                    sense,
                    self.pypsa_network.global_constraints.loc[
                        pypsa_model_id, "constant"
                    ],
                    "global_constraint_co2_eq",
                    "emission_port",
                    andromede_components_and_ports,
                )
            else:
                raise ValueError("Type of GlobalConstraint not supported.")

    def _register_pypsa_components_of_given_model(
        self,
        pypsa_model_id: str,
        constant_data: pd.DataFrame,
        time_dependent_data: dict[str, pd.DataFrame],
        andromede_model_id: str,
        pypsa_params_to_andromede_params: dict[str, str],
        pypsa_params_to_andromede_connections: dict[str, tuple[str, str]],
    ) -> None:
        if pypsa_model_id in self.pypsa_components_data:
            raise ValueError(f"{pypsa_model_id} already registered !")

        self.pypsa_components_data[pypsa_model_id] = PyPSAComponentData(
            pypsa_model_id,
            constant_data,
            time_dependent_data,
            andromede_model_id,
            pypsa_params_to_andromede_params,
            pypsa_params_to_andromede_connections,
        )

    def to_andromede_study(self) -> InputSystem:
        """Main function, to export PyPSA as Andromede system"""

        self.logger.info("Study conversion started")
        list_components, list_connections = [], []

        for pypsa_components_data in self.pypsa_components_data.values():
            components, connections = self._convert_pypsa_components_of_given_model(
                pypsa_components_data
            )
            list_components.extend(components)
            list_connections.extend(connections)

        for pypsa_global_constraint_data in self.pypsa_globalconstraints_data.values():
            (
                components,
                connections,
            ) = self._convert_pypsa_globalconstraint_of_given_model(
                pypsa_global_constraint_data
            )
            list_components.extend(components)
            list_connections.extend(connections)

        return InputSystem(
            nodes=[], components=list_components, connections=list_connections
        )

    def _convert_pypsa_components_of_given_model(
        self, pypsa_components_data: PyPSAComponentData
    ) -> tuple[list[InputComponent], list[InputPortConnections]]:
        """
        Generic function to handle the different PyPSA classes

        """

        self.logger.info(
            f"Creating objects of type: {pypsa_components_data.andromede_model_id}. "
        )

        # We test whether the keys of the conversion dictionary are allowed in the PyPSA model : all authorized parameters are columns in the constant data frame (even though they are specified as time-varying values in the time-varying data frame)
        pypsa_components_data.check_params_consistency()

        # List of params that may be time-dependent in the pypsa model, among those we want to keep
        time_dependent_params = set(
            pypsa_components_data.pypsa_params_to_andromede_params
        ).intersection(set(pypsa_components_data.time_dependent_data.keys()))
        # Save time series and memorize the time-dependent parameters
        comp_param_to_timeseries_name = self._write_and_register_timeseries(
            pypsa_components_data.time_dependent_data, time_dependent_params
        )

        connections = self._create_andromede_connections(
            pypsa_components_data.constant_data,
            pypsa_components_data.pypsa_params_to_andromede_connections,
        )

        components = self._create_andromede_components(
            pypsa_components_data.constant_data,
            pypsa_components_data.andromede_model_id,
            pypsa_components_data.pypsa_params_to_andromede_params,
            comp_param_to_timeseries_name,
        )
        return components, connections

    def _convert_pypsa_globalconstraint_of_given_model(
        self, pypsa_gc_data: PyPSAGlobalConstraintData
    ) -> tuple[list[InputComponent], list[InputPortConnections]]:
        self.logger.info(
            f"Creating PyPSA GlobalConstraint of type: {pypsa_gc_data.andromede_model_id}. "
        )
        components = [
            InputComponent(
                id=pypsa_gc_data.pypsa_name,
                model=f"{self.pypsalib_id}.{pypsa_gc_data.andromede_model_id}",
                parameters=[
                    InputComponentParameter(
                        id="quota",
                        time_dependent=False,
                        scenario_dependent=False,
                        value=pypsa_gc_data.pypsa_constant,
                    )
                ],
            )
        ]
        connections = []
        for component_id, port_id in pypsa_gc_data.andromede_components_and_ports:
            connections.append(
                InputPortConnections(
                    component1=pypsa_gc_data.pypsa_name,
                    port1=pypsa_gc_data.andromede_port_id,
                    component2=component_id,
                    port2=port_id,
                )
            )

        return components, connections

    def _write_and_register_timeseries(
        self,
        time_dependent_data: dict[str, pd.DataFrame],
        time_dependent_params: set[str],
    ) -> dict[tuple[str, str], str]:
        comp_param_to_timeseries_name = dict()
        for param in time_dependent_params:
            param_df = time_dependent_data[param]
            for component in param_df.columns:
                timeseries_name = self.system_name + "_" + component + "_" + param
                comp_param_to_timeseries_name[(component, param)] = timeseries_name
                param_df[[component]].to_csv(
                    self.series_dir / Path(timeseries_name + ".txt"),
                    index=False,
                    header=False,
                )

        return comp_param_to_timeseries_name

    def _create_andromede_components(
        self,
        constant_data: pd.DataFrame,
        andromede_model_id: str,
        pypsa_params_to_andromede_params: dict[str, str],
        comp_param_to_timeseries_name: dict[tuple[str, str], str],
    ) -> list[InputComponent]:
        components = []
        for component in constant_data.index:
            components.append(
                InputComponent(
                    id=component,
                    model=f"{self.pypsalib_id}.{andromede_model_id}",
                    parameters=[
                        InputComponentParameter(
                            id=pypsa_params_to_andromede_params[param],
                            time_dependent=(component, param)
                            in comp_param_to_timeseries_name,
                            scenario_dependent=False,
                            value=(
                                comp_param_to_timeseries_name[(component, param)]
                                if (component, param) in comp_param_to_timeseries_name
                                else any_to_float(constant_data.loc[component, param])
                            ),
                        )
                        for param in pypsa_params_to_andromede_params
                    ],
                )
            )
        return components

    def _create_andromede_connections(
        self,
        constant_data: pd.DataFrame,
        pypsa_params_to_andromede_connections: dict[str, tuple[str, str]],
    ) -> list[InputPortConnections]:
        connections = []
        for bus_id, (
            model_port,
            bus_port,
        ) in pypsa_params_to_andromede_connections.items():
            buses = constant_data[bus_id].values
            for component_id, component in enumerate(constant_data.index):
                connections.append(
                    InputPortConnections(
                        component1=buses[component_id],
                        port1=bus_port,
                        component2=component,
                        port2=model_port,
                    )
                )
        return connections<|MERGE_RESOLUTION|>--- conflicted
+++ resolved
@@ -85,10 +85,8 @@
         self._preprocess_pypsa_components("generators")
         self._preprocess_pypsa_components("stores")
         self._preprocess_pypsa_components("storage_units")
-<<<<<<< HEAD
         self._pypsa_links_preprocessing("links")
-=======
->>>>>>> 741af1a6
+
         self.pypsa_components_data: dict[str, PyPSAComponentData] = {}
         self._register_pypsa_components()
         self.pypsa_globalconstraints_data: dict[str, PyPSAGlobalConstraintData] = {}
@@ -197,7 +195,6 @@
                 on="carrier",
                 how="left",
                 rsuffix="_carrier",
-<<<<<<< HEAD
             )
         )
         
@@ -247,9 +244,6 @@
                  ] = self.null_carrier_id
         self.pypsa_network.storage_units = self.pypsa_network.storage_units.join(
             self.pypsa_network.carriers, on="carrier", how="left", rsuffix="_carrier"
-=======
-            ),
->>>>>>> 741af1a6
         )
         # Adding p_nom_min and p_nom_max to non-extendable storages
         for field in ["p_nom_min", "p_nom_max"]:
