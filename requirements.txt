#
# This file is autogenerated by pip-compile with Python 3.11
# by the following command:
#
#    pip-compile --output-file=requirements.txt requirements.in
#
absl-py==2.1.0
    # via ortools
annotated-types==0.7.0
    # via pydantic
antares-craft==0.2.6
    # via -r requirements.in
antares-study-version==1.0.9
    # via antares-craft
antares-timeseries-generation==0.1.7
    # via antares-craft
antlr4-python3-runtime==4.13.1
    # via -r requirements.in
anytree==2.12.1
    # via -r requirements.in
certifi==2024.12.14
    # via requests
charset-normalizer==3.4.0
    # via requests
click==8.1.8
    # via antares-study-version
idna==3.10
    # via requests
immutabledict==4.2.1
    # via ortools
numpy==1.26.4
    # via
    #   -r requirements.in
    #   antares-craft
    #   antares-timeseries-generation
    #   ortools
    #   pandas
    #   scipy
ortools==9.9.3963
    # via -r requirements.in
pandas==2.2.3
    # via
    #   antares-craft
    #   antares-study-version
    #   antares-timeseries-generation
    #   ortools
protobuf==5.29.2
    # via ortools
psutil==7.0.0
    # via antares-craft
<<<<<<< HEAD
pypsa == 0.34.1
    #for the PyPSA converter
pydantic==2.7.4
=======
pydantic==2.10.6
>>>>>>> 08ef0f18
    # via
    #   -r requirements.in
    #   antares-craft
pydantic-core==2.27.2
    # via pydantic
python-dateutil==2.9.0.post0
    # via pandas
pytz==2024.2
    # via pandas
pyyaml==6.0.2
    # via
    #   -r requirements.in
    #   antares-timeseries-generation
requests==2.32.3
    # via antares-craft
scipy==1.10.1
    # via -r requirements.in
six==1.17.0
    # via
    #   anytree
    #   python-dateutil
typing-extensions==4.12.2
    # via
    #   pydantic
    #   pydantic-core
tzdata==2024.2
    # via pandas
urllib3==2.2.3
    # via requests<|MERGE_RESOLUTION|>--- conflicted
+++ resolved
@@ -48,13 +48,9 @@
     # via ortools
 psutil==7.0.0
     # via antares-craft
-<<<<<<< HEAD
 pypsa == 0.34.1
     #for the PyPSA converter
-pydantic==2.7.4
-=======
 pydantic==2.10.6
->>>>>>> 08ef0f18
     # via
     #   -r requirements.in
     #   antares-craft
